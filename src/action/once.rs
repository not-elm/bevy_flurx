//! [`once`] creates a task that only once run system.
//!
//! - [`once::res`](crate::prelude::once::res)
//! - [`once::non_send`](crate::prelude::once::res)
//! - [`once::event`](crate::prelude::once::res)
//! - [`once::state`](crate::prelude::once::res)


use std::marker::PhantomData;
use bevy::prelude::{In, IntoSystem, System};

use crate::prelude::{TaskAction, WithInput};
use crate::runner::{TaskRunner, TaskOutput};
use crate::runner::once::OnceRunner;

pub mod res;
pub mod non_send;
pub mod event;
pub mod state;
<<<<<<< HEAD
pub mod switch;
=======
#[cfg(feature = "audio")]
pub mod audio;
>>>>>>> 059b1588


/// Once run a system.
///
/// The return value will be the system return value.
///
/// ```
/// use bevy::prelude::*;
/// use bevy_flurx::prelude::*;
///
/// let mut app = App::new();
/// app.add_plugins(FlurxPlugin);
/// app.add_systems(Startup, |world: &mut World|{
///     world.schedule_reactor(|task| async move {
///         let count = task.will(Update, once::run(|mut count: Local<u8>|{
///             *count += 1;
///             *count
///         })).await;
///         assert_eq!(count, 1);
///     });
/// });
/// app.update();
/// ```
#[inline(always)]
pub fn run<Sys, Out, M>(system: Sys) -> impl TaskAction<In=(), Out=Out>
    where
        Sys: IntoSystem<(), Out, M>,
        Out: 'static
{
    OnceAction((), IntoSystem::into_system(system.pipe(|input: In<Out>| {
        Some(input.0)
    })), PhantomData)
}

/// Once run a system with input.
///
/// The return value will be the system return value.
///
/// ```
/// use bevy::prelude::*;
/// use bevy_flurx::prelude::*;
///
/// let mut app = App::new();
/// app.add_plugins(FlurxPlugin);
/// app.add_systems(Startup, |world: &mut World|{
///     world.schedule_reactor(|task| async move {
///         let count = task.will(Update, once::run_with(1, |In(num): In<u8>, mut count: Local<u8>|{
///             *count += 1;
///             *count + num
///         })).await;
///         assert_eq!(count, 2);
///     });
/// });
/// app.update();
/// ```
#[inline(always)]
pub fn run_with<Sys, Input, Out, Marker>(input: Input, system: Sys) -> impl TaskAction<WithInput, In=Input, Out=Out>
    where
        Sys: IntoSystem<Input, Out, Marker>,
        Input: 'static,
        Out: 'static
{
    OnceAction(input, IntoSystem::into_system(system.pipe(|input: In<Out>| {
        Some(input.0)
    })), PhantomData)
}

pub(crate) struct OnceAction<Sys, In, Out>(In, Sys, PhantomData<Out>)
    where In: 'static,
          Sys: System<In=In, Out=Option<Out>>;

impl<Sys, In, Out> TaskAction for OnceAction<Sys, In, Out>
    where In: 'static,
          Out: 'static,
          Sys: System<In=In, Out=Option<Out>>,

{
    type In = In;
    type Out = Out;

    #[inline]
    fn to_runner(self, output: TaskOutput<Self::Out>) -> impl TaskRunner {
        OnceRunner::new(self.1, self.0, output)
    }
}
<|MERGE_RESOLUTION|>--- conflicted
+++ resolved
@@ -17,12 +17,9 @@
 pub mod non_send;
 pub mod event;
 pub mod state;
-<<<<<<< HEAD
 pub mod switch;
-=======
 #[cfg(feature = "audio")]
 pub mod audio;
->>>>>>> 059b1588
 
 
 /// Once run a system.
